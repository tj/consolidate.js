'use strict';
/*
 * Engines which do not support caching of their file contents
 * should use the `read()` function defined in consolidate.js
 * On top of this, when an engine compiles to a `Function`,
 * these functions should either be cached within consolidate.js
 * or the engine itself via `options.cache`. This will allow
 * users and frameworks to pass `options.cache = true` for
 * `NODE_ENV=production`, however edit the file(s) without
 * re-loading the application in development.
 */

/**
 * Module dependencies.
 */

var fs = require('fs');
var path = require('path');
var Promise = require('bluebird');

var join = path.join;
var resolve = path.resolve;
var extname = path.extname;
var dirname = path.dirname;
var isAbsolute = path.isAbsolute;

var readCache = {};

/**
 * Require cache.
 */

var cacheStore = {};

/**
 * Require cache.
 */

var requires = {};

/**
 * Clear the cache.
 *
 * @api public
 */

exports.clearCache = function(){
  readCache = {};
  cacheStore = {};
};

/**
 * Conditionally cache `compiled` template based
 * on the `options` filename and `.cache` boolean.
 *
 * @param {Object} options
 * @param {Function} compiled
 * @return {Function}
 * @api private
 */

function cache(options, compiled) {
  // cachable
  if (compiled && options.filename && options.cache) {
    delete readCache[options.filename];
    cacheStore[options.filename] = compiled;
    return compiled;
  }

  // check cache
  if (options.filename && options.cache) {
    return cacheStore[options.filename];
  }

  return compiled;
}

/**
 * Read `path` with `options` with
 * callback `(err, str)`. When `options.cache`
 * is true the template string will be cached.
 *
 * @param {String} options
 * @param {Function} fn
 * @api private
 */

function read(path, options, fn) {
  var str = readCache[path];
  var cached = options.cache && str && typeof str === 'string';

  // cached (only if cached is a string and not a compiled template function)
  if (cached) return fn(null, str);

  // read
  fs.readFile(path, 'utf8', function(err, str){
    if (err) return fn(err);
    // remove extraneous utf8 BOM marker
    str = str.replace(/^\uFEFF/, '');
    if (options.cache) readCache[path] = str;
    fn(null, str);
  });
}

/**
 * Read `path` with `options` with
 * callback `(err, str)`. When `options.cache`
 * is true the partial string will be cached.
 *
 * @param {String} options
 * @param {Function} fn
 * @api private
 */

function readPartials(path, options, fn) {
  if (!options.partials) return fn();
  var partials = options.partials;
  var keys = Object.keys(partials);

  function next(index) {
    if (index === keys.length) return fn(null);
    var key = keys[index];
    var partialPath = partials[key];

    var file;
    if (isAbsolute(partialPath)) {
      if (extname(partialPath) !== '') {
        file = partialPath;
      } else {
        file = join(partialPath + extname(path));
      }
    } else {
      file = join(dirname(path), partialPath + extname(path));
    }

    read(file, options, function(err, str){
      if (err) return fn(err);
      options.partials[key] = str;
      next(++index);
    });
  }

  next(0);
}


/**
 * promisify
 */
function promisify(fn, exec) {
  return new Promise(function (res, rej) {
    fn = fn || function (err, html) {
      if (err) {
        return rej(err);
      }
      res(html);
    };
    exec(fn);
  });
}


/**
 * fromStringRenderer
 */

function fromStringRenderer(name) {
  return function(path, options, fn){
    options.filename = path;

    return promisify(fn, function(fn) {
      readPartials(path, options, function (err) {
        if (err) return fn(err);
        if (cache(options)) {
          exports[name].render('', options, fn);
        } else {
          read(path, options, function(err, str){
            if (err) return fn(err);
            exports[name].render(str, options, fn);
          });
        }
      });
    });
  };
}

/**
 * Liquid support.
 */

exports.liquid = fromStringRenderer('liquid');

/**
 * Liquid string support.
 */

/**
 * Note that in order to get filters and custom tags we've had to push
 * all user-defined locals down into @locals. However, just to make things
 * backwards-compatible, any property of `options` that is left after
 * processing and removing `locals`, `meta`, `filters`, `customTags` and
 * `includeDir` will also become a local.
 */

function _renderTinyliquid(engine, str, options, fn) {
  var context = engine.newContext();
  var k;

  /**
   * Note that there's a bug in the library that doesn't allow us to pass
   * the locals to newContext(), hence looping through the keys:
   */

  if (options.locals) {
    for (k in options.locals) {
      context.setLocals(k, options.locals[k]);
    }
    delete options.locals;
  }

  if (options.meta) {
    context.setLocals('page', options.meta);
    delete options.meta;
  }

  /**
   * Add any defined filters:
   */

  if (options.filters) {
    for (k in options.filters) {
      context.setFilter(k, options.filters[k]);
    }
    delete options.filters;
  }

  /**
   * Set up a callback for the include directory:
   */

  var includeDir = options.includeDir || process.cwd();

  context.onInclude(function (name, callback) {
    var extname = path.extname(name) ? '' : '.liquid';
    var filename = path.resolve(includeDir, name + extname);

    fs.readFile(filename, {encoding: 'utf8'}, function (err, data) {
      if (err) return callback(err);
      callback(null, engine.parse(data));
    });
  });
  delete options.includeDir;

  /**
   * The custom tag functions need to have their results pushed back
   * through the parser, so set up a shim before calling the provided
   * callback:
   */

  var compileOptions = {
    customTags: {}
  };

  if (options.customTags) {
    var tagFunctions = options.customTags;

    for (k in options.customTags) {
      /*Tell jshint there's no problem with having this function in the loop */
      /*jshint -W083 */
      compileOptions.customTags[k] = function (context, name, body) {
        var tpl = tagFunctions[name](body.trim());
        context.astStack.push(engine.parse(tpl));
      };
      /*jshint +W083 */
    }
    delete options.customTags;
  }

  /**
   * Now anything left in `options` becomes a local:
   */

  for (k in options) {
    context.setLocals(k, options[k]);
  }

  /**
   * Finally, execute the template:
   */

  var tmpl = cache(context) || cache(context, engine.compile(str, compileOptions));
  tmpl(context, fn);
}

exports.liquid.render = function(str, options, fn){
  return promisify(fn, function (fn) {
    var engine = requires.liquid;
    var Liquid;

    try {
      // set up tinyliquid engine
      engine = requires.liquid = require('tinyliquid');

      // use tinyliquid engine
      _renderTinyliquid(engine, str, options, fn);

      return;

    } catch (err) {

      // set up liquid-node engine
      try {
        Liquid = requires.liquid = require('liquid-node');
        engine = new Liquid.Engine;
      } catch (err) {
        throw err;
      }

    }

    // use liquid-node engine
    try {
      var locals = options.locals || {};

      if (options.meta){
        locals.pages = options.meta;
        delete options.meta;
      }

      /**
       * Add any defined filters:
       */

      if (options.filters) {
        engine.registerFilters(options.filters);
        delete options.filters;
      }

      /**
       * Set up a callback for the include directory:
       */

      var includeDir = options.includeDir || process.cwd();
      engine.fileSystem = new Liquid.LocalFileSystem(includeDir, 'liquid');
      delete options.includeDir;

      /**
       * The custom tag functions need to have their results pushed back
       * through the parser, so set up a shim before calling the provided
       * callback:
       */

      var compileOptions = {
        customTags: {}
      };

      if (options.customTags){
        var tagFunctions = options.customTags;

        for (k in options.customTags){
          engine.registerTag(k, tagFunctions[k]);
        }
        delete options.customTags;
      }

      /**
       * Now anything left in `options` becomes a local:
       */

      for (var k in options){
        locals[k] = options[k];
      }

      /**
       * Finally, execute the template:
       */

      return engine
        .parseAndRender(str, locals)
        .nodeify(function (err, result) {
          if (err) {
            throw new Error(err);
          } else {
            return fn(null, result);
          }
        });

    } catch (err) {
      fn(err);
    }
  });
};

/**
 * Jade support.
 */

exports.jade = function(path, options, fn){
  return promisify(fn, function (fn) {
    var engine = requires.jade;
    if (!engine) {
      try {
        engine = requires.jade = require('jade');
      } catch (err) {
        try {
          engine = requires.jade = require('then-jade');
        } catch (otherError) {
          throw err;
        }
      }
    }

    try {
      var tmpl = cache(options) || cache(options, engine.compileFile(path, options));
      fn(null, tmpl(options));
    } catch (err) {
      fn(err);
    }
  });
};

/**
 * Jade string support.
 */

exports.jade.render = function(str, options, fn){
  return promisify(fn, function (fn) {
    var engine = requires.jade;
    if (!engine) {
      try {
        engine = requires.jade = require('jade');
      } catch (err) {
        try {
          engine = requires.jade = require('then-jade');
        } catch (otherError) {
          throw err;
        }
      }
    }

    try {
      var tmpl = cache(options) || cache(options, engine.compile(str, options));
      fn(null, tmpl(options));
    } catch (err) {
      fn(err);
    }
  });
};

/**
 * Dust support.
 */

exports.dust = fromStringRenderer('dust');

/**
 * Dust string support.
 */

exports.dust.render = function(str, options, fn){
  return promisify(fn, function(fn) {
    var engine = requires.dust;
    if (!engine) {
      try {
        engine = requires.dust = require('dust');
      } catch (err) {
        try {
          engine = requires.dust = require('dustjs-helpers');
        } catch (err) {
          engine = requires.dust = require('dustjs-linkedin');
        }
      }
    }

    var ext = 'dust';
    var views = '.';

    if (options) {
      if (options.ext) ext = options.ext;
      if (options.views) views = options.views;
      if (options.settings && options.settings.views) views = options.settings.views;
    }
    if (!options || (options && !options.cache)) engine.cache = {};

    engine.onLoad = function(path, callback){
      if ('' === extname(path)) path += '.' + ext;
      if ('/' !== path[0]) path = views + '/' + path;
      read(path, options, callback);
    };

    try {
      var tmpl = cache(options) || cache(options, engine.compileFn(str));
      tmpl(options, fn);
    } catch (err) {
      fn(err);
    }
  });
};

/**
 * Swig support.
 */

exports.swig = fromStringRenderer('swig');

/**
 * Swig string support.
 */

exports.swig.render = function(str, options, fn){
  return promisify(fn, function(fn) {
    var engine = requires.swig || (requires.swig = require('swig'));

    try {
      if(options.cache === true) options.cache = 'memory';
      engine.setDefaults({ cache: options.cache });
      var tmpl = cache(options) || cache(options, engine.compile(str, options));
      fn(null, tmpl(options));
    } catch (err) {
      fn(err);
    }
  });
};

/**
 * Atpl support.
 */

exports.atpl = fromStringRenderer('atpl');

/**
 * Atpl string support.
 */

exports.atpl.render = function(str, options, fn){
  return promisify(fn, function(fn) {
    var engine = requires.atpl || (requires.atpl = require('atpl'));
    try {
      var tmpl = cache(options) || cache(options, engine.compile(str, options));
      fn(null, tmpl(options));
    } catch (err) {
      fn(err);
    }
  });
};

/**
 * Liquor support,
 */

exports.liquor = fromStringRenderer('liquor');

/**
 * Liquor string support.
 */

exports.liquor.render = function(str, options, fn){
  return promisify(fn, function(fn) {
    var engine = requires.liquor || (requires.liquor = require('liquor'));
    try {
      var tmpl = cache(options) || cache(options, engine.compile(str, options));
      fn(null, tmpl(options));
    } catch (err) {
      fn(err);
    }
  });
};

/**
 * Twig support.
 */

exports.twig = fromStringRenderer('twig');

/**
 * Twig string support.
 */

exports.twig.render = function(str, options, fn){
  return promisify(fn, function(fn) {
    var engine = requires.twig || (requires.twig = require('twig').twig);
    var templateData = {
      data: str
    };
    try {
      var tmpl = cache(templateData) || cache(templateData, engine(templateData));
      fn(null, tmpl.render(options));
    } catch (err) {
      fn(err);
    }
  });
};

/**
 * EJS support.
 */

exports.ejs = fromStringRenderer('ejs');

/**
 * EJS string support.
 */

exports.ejs.render = function(str, options, fn){
  return promisify(fn, function (fn) {
    var engine = requires.ejs || (requires.ejs = require('ejs'));
    try {
      var tmpl = cache(options) || cache(options, engine.compile(str, options));
      fn(null, tmpl(options));
    } catch (err) {
      fn(err);
    }
  });
};


/**
 * Eco support.
 */

exports.eco = fromStringRenderer('eco');

/**
 * Eco string support.
 */

exports.eco.render = function(str, options, fn){
  return promisify(fn, function(fn) {
    var engine = requires.eco || (requires.eco = require('eco'));
    try {
      fn(null, engine.render(str, options));
    } catch (err) {
      fn(err);
    }
  });
};

/**
 * Jazz support.
 */

exports.jazz = fromStringRenderer('jazz');

/**
 * Jazz string support.
 */

exports.jazz.render = function(str, options, fn){
  return promisify(fn, function(fn) {
    var engine = requires.jazz || (requires.jazz = require('jazz'));
    try {
      var tmpl = cache(options) || cache(options, engine.compile(str, options));
      tmpl.eval(options, function(str){
        fn(null, str);
      });
    } catch (err) {
      fn(err);
    }
  });
};

/**
 * JQTPL support.
 */

exports.jqtpl = fromStringRenderer('jqtpl');

/**
 * JQTPL string support.
 */

exports.jqtpl.render = function(str, options, fn){
  return promisify(fn, function(fn) {
    var engine = requires.jqtpl || (requires.jqtpl = require('jqtpl'));
    try {
      engine.template(str, str);
      fn(null, engine.tmpl(str, options));
    } catch (err) {
      fn(err);
    }
  });
};

/**
 * Haml support.
 */

exports.haml = fromStringRenderer('haml');

/**
 * Haml string support.
 */

exports.haml.render = function(str, options, fn){
  return promisify(fn, function(fn) {
    var engine = requires.haml || (requires.haml = require('hamljs'));
    try {
      options.locals = options;
      fn(null, engine.render(str, options).trimLeft());
    } catch (err) {
      fn(err);
    }
  });
};

/**
 * Hamlet support.
 */

exports.hamlet = fromStringRenderer('hamlet');

/**
 * Hamlet string support.
 */

exports.hamlet.render = function(str, options, fn){
  return promisify(fn, function (fn) {
    var engine = requires.hamlet || (requires.hamlet = require('hamlet'));
    try {
      options.locals = options;
      fn(null, engine.render(str, options).trimLeft());
    } catch (err) {
      fn(err);
    }
  });
};

/**
 * Whiskers support.
 */

exports.whiskers = function(path, options, fn){
  return promisify(fn, function (fn) {
    var engine = requires.whiskers || (requires.whiskers = require('whiskers'));
    engine.__express(path, options, fn);
  });
};

/**
 * Whiskers string support.
 */

exports.whiskers.render = function(str, options, fn){
  return promisify(fn, function(fn) {
    var engine = requires.whiskers || (requires.whiskers = require('whiskers'));
    try {
      fn(null, engine.render(str, options));
    } catch (err) {
      fn(err);
    }
  });
};

/**
 * Coffee-HAML support.
 */

exports['haml-coffee'] = fromStringRenderer('haml-coffee');

/**
 * Coffee-HAML string support.
 */

exports['haml-coffee'].render = function(str, options, fn){
  return promisify(fn, function(fn) {
    var engine = requires['haml-coffee'] || (requires['haml-coffee'] = require('haml-coffee'));
    try {
      var tmpl = cache(options) || cache(options, engine.compile(str, options));
      fn(null, tmpl(options));
    } catch (err) {
      fn(err);
    }
  });
};

/**
 * Hogan support.
 */

exports.hogan = fromStringRenderer('hogan');

/**
 * Hogan string support.
 */

exports.hogan.render = function(str, options, fn){
  return promisify(fn, function (fn) {
    var engine = requires.hogan || (requires.hogan = require('hogan.js'));
    try {
      var tmpl = cache(options) || cache(options, engine.compile(str, options));
      fn(null, tmpl.render(options, options.partials));
    } catch (err) {
      fn(err);
    }
  });
};

/**
 * templayed.js support.
 */

exports.templayed = fromStringRenderer('templayed');

/**
 * templayed.js string support.
 */

exports.templayed.render = function(str, options, fn){
  return promisify(fn, function (fn) {
    var engine = requires.templayed || (requires.templayed = require('templayed'));
    try {
      var tmpl = cache(options) || cache(options, engine(str));
      fn(null, tmpl(options));
    } catch (err) {
      fn(err);
    }
  });
};

/**
 * Handlebars support.
 */

exports.handlebars = fromStringRenderer('handlebars');

/**
 * Handlebars string support.
 */

exports.handlebars.render = function(str, options, fn) {
  return promisify(fn, function(fn) {
    var engine = requires.handlebars || (requires.handlebars = require('handlebars'));
    try {
      for (var partial in options.partials) {
        engine.registerPartial(partial, options.partials[partial]);
      }
      for (var helper in options.helpers) {
        engine.registerHelper(helper, options.helpers[helper]);
      }
      var tmpl = cache(options) || cache(options, engine.compile(str, options));
      fn(null, tmpl(options));
    } catch (err) {
      fn(err);
    }
  });
};

/**
 * Underscore support.
 */

exports.underscore = fromStringRenderer('underscore');

/**
 * Underscore string support.
 */

exports.underscore.render = function(str, options, fn) {
  return promisify(fn, function(fn) {
    var engine = requires.underscore || (requires.underscore = require('underscore'));
    try {
      var tmpl = cache(options) || cache(options, engine.template(str, null, options));
      fn(null, tmpl(options).replace(/\n$/, ''));
    } catch (err) {
      fn(err);
    }
  });
};


/**
 * Lodash support.
 */

exports.lodash = fromStringRenderer('lodash');

/**
 * Lodash string support.
 */

exports.lodash.render = function(str, options, fn) {
  return promisify(fn, function (fn) {
    var engine = requires.lodash || (requires.lodash = require('lodash'));
    try {
      var tmpl = cache(options) || cache(options, engine.template(str, options));
      fn(null, tmpl(options).replace(/\n$/, ''));
    } catch (err) {
      fn(err);
    }
  });
};


/**
 * Pug support. (formerly Jade)
 */

exports.pug = function(path, options, fn){
  return promisify(fn, function (fn) {
    var engine = requires.pug;
    if (!engine) {
      try {
        engine = requires.pug = require('pug');
      } catch (err) {
        try {
          engine = requires.pug = require('then-pug');
        } catch (otherError) {
          throw err;
        }
      }
    }

    try {
      var tmpl = cache(options) || cache(options, engine.compileFile(path, options));
      fn(null, tmpl(options));
    } catch (err) {
      fn(err);
    }
  });
};

/**
 * Pug string support.
 */

exports.pug.render = function(str, options, fn){
  return promisify(fn, function (fn) {
    var engine = requires.pug;
    if (!engine) {
      try {
        engine = requires.pug = require('pug');
      } catch (err) {
        try {
          engine = requires.pug = require('then-pug');
        } catch (otherError) {
          throw err;
        }
      }
    }

    try {
      var tmpl = cache(options) || cache(options, engine.compile(str, options));
      fn(null, tmpl(options));
    } catch (err) {
      fn(err);
    }
  });
};


/**
 * QEJS support.
 */

exports.qejs = fromStringRenderer('qejs');

/**
 * QEJS string support.
 */

exports.qejs.render = function (str, options, fn) {
  return promisify(fn, function (fn) {
    try {
      var engine = requires.qejs || (requires.qejs = require('qejs'));
      engine.render(str, options).then(function (result) {
        fn(null, result);
      }, function (err) {
        fn(err);
      }).done();
    } catch (err) {
      fn(err);
    }
  });
};


/**
 * Walrus support.
 */

exports.walrus = fromStringRenderer('walrus');

/**
 * Walrus string support.
 */

exports.walrus.render = function (str, options, fn) {
  return promisify(fn, function (fn) {
    var engine = requires.walrus || (requires.walrus = require('walrus'));
    try {
      var tmpl = cache(options) || cache(options, engine.parse(str));
      fn(null, tmpl.compile(options));
    } catch (err) {
      fn(err);
    }
  });
};

/**
 * Mustache support.
 */

exports.mustache = fromStringRenderer('mustache');

/**
 * Mustache string support.
 */

exports.mustache.render = function(str, options, fn) {
  return promisify(fn, function (fn) {
    var engine = requires.mustache || (requires.mustache = require('mustache'));
    try {
      fn(null, engine.to_html(str, options, options.partials));
    } catch (err) {
      fn(err);
    }
  });
};

/**
 * Just support.
 */

exports.just = function(path, options, fn){
  return promisify(fn, function(fn) {
    var engine = requires.just;
    if (!engine) {
      var JUST = require('just');
      engine = requires.just = new JUST();
    }
    engine.configure({ useCache: options.cache });
    engine.render(path, options, fn);
  });
};

/**
 * Just string support.
 */

exports.just.render = function(str, options, fn){
  return promisify(fn, function (fn) {
    var JUST = require('just');
    var engine = new JUST({ root: { page: str }});
    engine.render('page', options, fn);
  });
};

/**
 * ECT support.
 */

exports.ect = function(path, options, fn){
  return promisify(fn, function (fn) {
    var engine = requires.ect;
    if (!engine) {
      var ECT = require('ect');
      engine = requires.ect = new ECT(options);
    }
    engine.configure({ cache: options.cache });
    engine.render(path, options, fn);
  });
};

/**
 * ECT string support.
 */

exports.ect.render = function(str, options, fn){
  return promisify(fn, function (fn) {
    var ECT = require('ect');
    var engine = new ECT({ root: { page: str }});
    engine.render('page', options, fn);
  });
};

/**
 * mote support.
 */

exports.mote = fromStringRenderer('mote');

/**
 * mote string support.
 */

exports.mote.render = function(str, options, fn){
  return promisify(fn, function (fn) {
    var engine = requires.mote || (requires.mote = require('mote'));
    try {
      var tmpl = cache(options) || cache(options, engine.compile(str));
      fn(null, tmpl(options));
    } catch (err) {
      fn(err);
    }
  });
};

/**
 * Toffee support.
 */

exports.toffee = function(path, options, fn){
  return promisify(fn, function (fn) {
    var toffee = requires.toffee || (requires.toffee = require('toffee'));
    toffee.__consolidate_engine_render(path, options, fn);
  });
};

/**
 * Toffee string support.
 */

exports.toffee.render = function(str, options, fn) {
  return promisify(fn, function (fn) {
    var engine = requires.toffee || (requires.toffee = require('toffee'));
    try {
      engine.str_render(str, options,fn);
    } catch (err) {
      fn(err);
    }
  });
};

/**
 * doT support.
 */

exports.dot = fromStringRenderer('dot');

/**
 * doT string support.
 */

exports.dot.render = function (str, options, fn) {
  return promisify(fn, function (fn) {
    var engine = requires.dot || (requires.dot = require('dot'));
    var extend = (requires.extend || (requires.extend = require('util')._extend));
    try {
    var settings = {};
        settings = extend(settings, engine.templateSettings);
        settings = extend(settings, options ? options.dot : {});
    var tmpl = cache(options) || cache(options, engine.template(str, settings, options));
      fn(null, tmpl(options));
    } catch (err) {
      fn(err);
    }
  });
};

/**
 * bracket support.
 */

exports.bracket = fromStringRenderer('bracket');

/**
 * bracket string support.
 */

exports.bracket.render = function (str, options, fn) {
  return promisify(fn, function (fn) {
    var engine = requires.bracket || (requires.bracket = require('bracket-template'));
    try {
      var tmpl = cache(options) || cache(options, engine.default.compile(str));
      fn(null, tmpl(options));
    } catch (err) {
      fn(err);
    }
  });
};

/**
 * Ractive support.
 */

exports.ractive = fromStringRenderer('ractive');

/**
 * Ractive string support.
 */

exports.ractive.render = function(str, options, fn){
  return promisify(fn, function (fn) {
    var engine = requires.ractive || (requires.ractive = require('ractive'));

    var template = cache(options) || cache(options, engine.parse(str));
    options.template = template;

    if (options.data === null || options.data === undefined)
    {
      var extend = (requires.extend || (requires.extend = require('util')._extend));

      // Shallow clone the options object
      options.data = extend({}, options);

      // Remove consolidate-specific properties from the clone
      var i, length;
      var properties = ["template", "filename", "cache", "partials"];
      for (i = 0, length = properties.length; i < length; i++) {
        var property = properties[i];
        delete options.data[property];
      }
    }

    try {
      fn(null, new engine(options).toHTML());
    } catch (err) {
      fn(err);
    }
  });
};

/**
 * Nunjucks support.
 */

exports.nunjucks = fromStringRenderer('nunjucks');

/**
 * Nunjucks string support.
 */

exports.nunjucks.render = function (str, options, fn) {
  return promisify(fn, function (fn) {

    try {

      var engine = options.nunjucksEnv || requires.nunjucks || (requires.nunjucks = require('nunjucks'));

      var env = engine;

      // deprecated fallback support for express
      // <https://github.com/tj/consolidate.js/pull/152>
      // <https://github.com/tj/consolidate.js/pull/224>
      if (options.settings && options.settings.views)
        env = engine.configure(options.settings.views);
      else if (options.nunjucks && options.nunjucks.configure)
        env = engine.configure.apply(engine, options.nunjucks.configure);

      //
      // because `renderString` does not initiate loaders
      // we must manually create a loader for it based off
      // either `options.settings.views` or `options.nunjucks` or `options.nunjucks.root`
      //
      // <https://github.com/mozilla/nunjucks/issues/730>
      // <https://github.com/crocodilejs/node-email-templates/issues/182>
      //

      //
      // note that the below code didn't work nor make sense before
      // because loaders should take different options from rendering
      //

      /*
      var loader = options.loader;
      if (loader) {
        var env = new engine.Environment(new loader(options));
        env.renderString(str, options, fn);
      } else {
        engine.renderString(str, options, fn);
      }
      */

      // so instead we simply check if we passed a custom loader
      // otherwise we create a simple file based loader
      if (options.loader) {
        env = new engine.Environment(options.loader);
      } else if (options.settings && options.settings.views) {
        env = new engine.Environment(
          new engine.FileSystemLoader(options.settings.views)
        );
      } else if (options.nunjucks && options.nunjucks.loader) {
        if (typeof options.nunjucks.loader === 'string')
          env = new engine.Environment(new engine.FileSystemLoader(options.nunjucks.loader));
        else
          env = new engine.Environment(
            new engine.FileSystemLoader(
              options.nunjucks.loader[0],
              options.nunjucks.loader[1]
            )
          );
      }

      env.renderString(str, options, fn);

    } catch (err) {
      throw fn(err);
    }
  });
};


/**
 * HTMLing support.
 */

exports.htmling = fromStringRenderer('htmling');

/**
 * HTMLing string support.
 */

exports.htmling.render = function(str, options, fn) {
  return promisify(fn, function (fn) {
    var engine = requires.htmling || (requires.htmling = require('htmling'));
    try {
      var tmpl = cache(options) || cache(options, engine.string(str));
      fn(null, tmpl.render(options));
    } catch (err) {
      fn(err);
    }
  });
};


/**
 *  Rendering function
 */
function requireReact(module, filename) {
  var babel = requires.babel || (requires.babel = require('babel-core'));

  var compiled = babel.transformFileSync(filename, { presets: [ 'react' ] }).code

  return module._compile(compiled, filename);
}

exports.requireReact = requireReact;


/**
 *  Converting a string into a node module.
 */
function requireReactString(src, filename) {
  var babel = requires.babel || (requires.babel = require('babel-core'));

  if (!filename) filename = '';
  var m = new module.constructor();
  filename = filename || '';

  // Compile Using React
  var compiled = babel.transform(src, { presets: [ 'react' ] }).code;

  // Compile as a module
  m.paths = module.paths;
  m._compile(compiled, filename);

  return m.exports;
}


/**
 * A naive helper to replace {{tags}} with options.tags content
 */
function reactBaseTmpl(data, options){

  var exp;
  var regex;

  // Iterates through the keys in file object
  // and interpolate / replace {{key}} with it's value
  for (var k in options){
    if (options.hasOwnProperty(k)){
      exp = '{{' + k + '}}';
      regex = new RegExp(exp, 'g');
      if (data.match(regex)) {
        data = data.replace(regex, options[k]);
      }
    }
  }

  return data;
}

/**
* Plates Support.
*/

exports.plates = fromStringRenderer('plates');

/**
* Plates string support.
*/

exports.plates.render = function(str, options, fn) {
  return promisify(fn, function (fn) {
    var engine = requires.plates || (requires.plates = require('plates'));
    var map = options.map || undefined;
    try {
      var tmpl = engine.bind(str, options, map);
      fn(null, tmpl);
    } catch (err) {
      fn(err);
    }
  });
}



/**
 *  The main render parser for React bsaed templates
 */
function reactRenderer(type){

  if (require.extensions) {

    // Ensure JSX is transformed on require
    if (!require.extensions['.jsx']) {
      require.extensions['.jsx'] = requireReact;
    }

    // Supporting .react extension as well as test cases
    // Using .react extension is not recommended.
    if (!require.extensions['.react']) {
      require.extensions['.react'] = requireReact;
    }

  }

  // Return rendering fx
  return function(str, options, fn) {
    return promisify(fn, function(fn) {
      // React Import
      var ReactDOM = requires.ReactDOM || (requires.ReactDOM = require('react-dom/server'));
      var react = requires.react || (requires.react = require('react'));

      // Assign HTML Base
      var base = options.base;
      delete options.base;

      var enableCache = options.cache;
      delete options.cache;

      var isNonStatic = options.isNonStatic;
      delete options.isNonStatic;

      // Start Conversion
      try {

        var Code;
        var Factory;

        var baseStr;
        var content;
        var parsed;

        if (!cache(options)){
          // Parsing
          Code = (type === 'path') ? require(resolve(str)) : requireReactString(str);
          Factory = cache(options, react.createFactory(Code));

        } else {
          Factory = cache(options);
        }

        parsed = new Factory(options);
        content = (isNonStatic) ? ReactDOM.renderToString(parsed) : ReactDOM.renderToStaticMarkup(parsed);

        if (base){
          baseStr = readCache[str] || fs.readFileSync(resolve(base), 'utf8');

          if (enableCache){
            readCache[str] = baseStr;
          }

          options.content = content;
          content = reactBaseTmpl(baseStr, options);
        }

        fn(null, content);

      } catch (err) {
        fn(err);
      }
    });
  };
}

/**
 * React JS Support
 */
exports.react = reactRenderer('path');


/**
 * React JS string support.
 */
exports.react.render = reactRenderer('string');

/**
 * ARC-templates support.
 */

exports['arc-templates'] = fromStringRenderer('arc-templates');

/**
 * ARC-templates string support.
 */

exports['arc-templates'].render = function(str, options, fn) {
  var readFileWithOptions = Promise.promisify(read);
  var consolidateFileSystem = {};
  consolidateFileSystem.readFile = function (path) {
    return readFileWithOptions(path, options);
  };

  return promisify(fn, function (fn) {
    try {
      var engine = requires['arc-templates'];
      if (!engine) {
        var Engine = require('arc-templates/dist/es5');
        engine = requires['arc-templates'] = new Engine({ filesystem: consolidateFileSystem });
      }

      var compiler = cache(options) || cache(options, engine.compileString(str, options.filename));
      compiler.then(function (func) { return func(options); })
          .then(function (result) { fn(null, result.content); })
          .catch(fn);
    } catch (err) {
      fn(err);
    }
  });
};

/**
 * Vash support
 */
exports.vash = fromStringRenderer('vash');

/**
 * Vash string support
 */
exports.vash.render = function(str, options, fn) {
  return promisify(fn, function(fn) {
    var engine = requires.vash || (requires.vash = require('vash'));

<<<<<<< HEAD
    try {
      // helper system : https://github.com/kirbysayshi/vash#helper-system
      if (options.helpers) {
        for (var key in options.helpers) {
          if (!options.helpers.hasOwnProperty(key) || typeof options.helpers[key] !== 'function') {
            continue;
          }
          engine.helpers[key] = options.helpers[key];
=======
        try {
            // helper system : https://github.com/kirbysayshi/vash#helper-system
            if (options.helpers) {
                for (var key in options.helpers) {
                    if (!options.helpers.hasOwnProperty(key) || typeof options.helpers[key] !== 'function') {
                        continue;
                    }

                    engine.helpers[key] = options.helpers[key];
                }
            }

            var tmpl = cache(options) || cache(options, engine.compile(str, options));
            tmpl(options, function sealLayout(err, ctx) {
                ctx.finishLayout();
                fn(null, ctx.toString().replace(/\n$/, ''));
            });
        } catch (err) {
            fn(err);
>>>>>>> 77c49a05
        }
      }
      var tmpl = cache(options) || cache(options, engine.compile(str, options));
      fn(null, tmpl(options).replace(/\n$/, ''));
    } catch (err) {
      fn(err);
    }
  });
};

/**
 * Slm support.
 */

exports.slm = fromStringRenderer('slm');

/**
 * Slm string support.
 */

exports.slm.render = function(str, options, fn) {
  return promisify(fn, function (fn) {
    var engine = requires.slm || (requires.slm = require('slm'));

    try {
      var tmpl = cache(options) || cache(options, engine.compile(str, options));
      fn(null, tmpl(options));
    } catch (err) {
      fn(err);
    }
  });
};

/**
 * Marko support.
 */

exports.marko = function(path, options, fn){
  return promisify(fn, function (fn) {
    var engine = requires.marko || (requires.marko = require('marko'));
    options.writeToDisk = !!options.cache;

    try {
      var tmpl = cache(options) || cache(options, engine.load(path, options));
      tmpl.render(options, fn)
    } catch (err) {
      fn(err);
    }
  });
};

/**
 * Marko string support.
 */

exports.marko.render = function(str, options, fn) {
  return promisify(fn, function (fn) {
    var engine = requires.marko || (requires.marko = require('marko'));
    options.writeToDisk = !!options.cache;

    try {
      var tmpl = cache(options) || cache(options, engine.load('string.marko', str, options));
      tmpl.render(options, fn)
    } catch (err) {
      fn(err);
    }
  });
};

/**
 * Teacup support.
 */
exports.teacup = function(path, options, fn) {
  return promisify(fn, function(fn) {
    var engine = requires.teacup || (requires.teacup = require('teacup/lib/express'));
    require.extensions['.teacup'] = require.extensions['.coffee'];
    if (path[0] != '/') {
      path = join(process.cwd(), path);
    }
    if (!options.cache) {
      var originalFn = fn;
      fn = function() {
        delete require.cache[path];
        originalFn.apply(this, arguments);
      };
    }
    engine.renderFile(path, options, fn);
  });
};

/**
 * Teacup string support.
 */
exports.teacup.render = function(str, options, fn){
  var coffee = require('coffee-script');
  var vm = require('vm');
  var sandbox = {
    module: {exports: {}},
    require: require
  };
  return promisify(fn, function(fn) {
    vm.runInNewContext(coffee.compile(str), sandbox);
    var tmpl = sandbox.module.exports;
    fn(null, tmpl(options));
  });
}

/**
 * expose the instance of the engine
 */
 exports.requires = requires;<|MERGE_RESOLUTION|>--- conflicted
+++ resolved
@@ -1533,7 +1533,6 @@
   return promisify(fn, function(fn) {
     var engine = requires.vash || (requires.vash = require('vash'));
 
-<<<<<<< HEAD
     try {
       // helper system : https://github.com/kirbysayshi/vash#helper-system
       if (options.helpers) {
@@ -1542,31 +1541,14 @@
             continue;
           }
           engine.helpers[key] = options.helpers[key];
-=======
-        try {
-            // helper system : https://github.com/kirbysayshi/vash#helper-system
-            if (options.helpers) {
-                for (var key in options.helpers) {
-                    if (!options.helpers.hasOwnProperty(key) || typeof options.helpers[key] !== 'function') {
-                        continue;
-                    }
-
-                    engine.helpers[key] = options.helpers[key];
-                }
-            }
-
-            var tmpl = cache(options) || cache(options, engine.compile(str, options));
-            tmpl(options, function sealLayout(err, ctx) {
-                ctx.finishLayout();
-                fn(null, ctx.toString().replace(/\n$/, ''));
-            });
-        } catch (err) {
-            fn(err);
->>>>>>> 77c49a05
         }
       }
+
       var tmpl = cache(options) || cache(options, engine.compile(str, options));
-      fn(null, tmpl(options).replace(/\n$/, ''));
+      tmpl(options, function sealLayout(err, ctx) {
+        ctx.finishLayout();
+        fn(null, ctx.toString().replace(/\n$/, ''));
+      });
     } catch (err) {
       fn(err);
     }
