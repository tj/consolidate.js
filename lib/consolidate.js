--- conflicted
+++ resolved
@@ -1261,231 +1261,6 @@
   return data;
 }
 
-
-
-/**
- *  The main render parser for React bsaed templates
- */
-function reactRenderer(type){
-
-  if (require.extensions) {
-
-    // Ensure JSX is transformed on require
-    if (!require.extensions['.jsx']) {
-      require.extensions['.jsx'] = requireReact;
-    }
-
-    // Supporting .react extension as well as test cases
-    // Using .react extension is not recommended.
-    if (!require.extensions['.react']) {
-      require.extensions['.react'] = requireReact;
-    }
-
-  }
-<<<<<<< HEAD
-
-  // Return rendering fx
-  return function(str, options, fn) {
-    return promisify(fn, function(fn) {
-      // React Import
-      var ReactDOM = requires.ReactDOM || (requires.ReactDOM = require('react-dom/server'));
-      var react = requires.react || (requires.react = require('react'));
-
-      // Assign HTML Base
-      var base = options.base;
-      delete options.base;
-
-      var enableCache = options.cache;
-      delete options.cache;
-
-      var isNonStatic = options.isNonStatic;
-      delete options.isNonStatic;
-
-      // Start Conversion
-      try {
-
-        var Code;
-        var Factory;
-
-        var baseStr;
-        var content;
-        var parsed;
-
-        if (!cache(options)){
-          // Parsing
-          Code = (type === 'path') ? require(resolve(str)) : requireReactString(str);
-          Factory = cache(options, react.createFactory(Code));
-
-        } else {
-          Factory = cache(options);
-        }
-
-        parsed = new Factory(options);
-        content = (isNonStatic) ? ReactDOM.renderToString(parsed) : ReactDOM.renderToStaticMarkup(parsed);
-
-        if (base){
-          baseStr = readCache[str] || fs.readFileSync(resolve(base), 'utf8');
-
-          if (enableCache){
-            readCache[str] = baseStr;
-          }
-
-          options.content = content;
-          content = reactBaseTmpl(baseStr, options);
-        }
-
-        fn(null, content);
-
-      } catch (err) {
-        fn(err);
-      }
-    });
-  };
-}
-
-/**
- * React JS Support
- */
-exports.react = reactRenderer('path');
-
-
-/**
- * React JS string support.
- */
-exports.react.render = reactRenderer('string');
-
-/**
- * ARC-templates support.
- */
-
-exports['arc-templates'] = fromStringRenderer('arc-templates');
-
-/**
- * ARC-templates string support.
- */
-
-exports['arc-templates'].render = function(str, options, fn) {
-  var readFileWithOptions = Promise.promisify(read);
-  var consolidateFileSystem = {};
-  consolidateFileSystem.readFile = function (path) {
-    return readFileWithOptions(path, options);
-  };
-
-  return promisify(fn, function (fn) {
-    try {
-      var engine = requires['arc-templates'];
-      if (!engine) {
-        var Engine = require('arc-templates/dist/es5');
-        engine = requires['arc-templates'] = new Engine({ filesystem: consolidateFileSystem });
-      }
-
-      var compiler = cache(options) || cache(options, engine.compileString(str, options.filename));
-      compiler.then(function (func) { return func(options); })
-          .then(function (result) { fn(null, result.content); })
-          .catch(fn);
-    } catch (err) {
-      fn(err);
-    }
-  });
-};
-
-/**
- * Vash support
- */
-exports.vash = fromStringRenderer('vash');
-
-/**
- * Vash string support
- */
-exports.vash.render = function(str, options, fn) {
-  return promisify(fn, function(fn) {
-    var engine = requires.vash || (requires.vash = require('vash'));
-
-    try {
-      // helper system : https://github.com/kirbysayshi/vash#helper-system
-      if (options.helpers) {
-        for (var key in options.helpers) {
-          if (!options.helpers.hasOwnProperty(key) || typeof options.helpers[key] !== 'function') {
-            continue;
-          }
-          engine.helpers[key] = options.helpers[key];
-        }
-      }
-      var tmpl = cache(options) || cache(options, engine.compile(str, options));
-      fn(null, tmpl(options).replace(/\n$/, ''));
-    } catch (err) {
-      fn(err);
-    }
-  });
-};
-
-/**
- * Slm support.
- */
-
-exports.slm = fromStringRenderer('slm');
-
-/**
- * Slm string support.
- */
-
-exports.slm.render = function(str, options, fn) {
-  return promisify(fn, function (fn) {
-    var engine = requires.slm || (requires.slm = require('slm'));
-
-    try {
-      var tmpl = cache(options) || cache(options, engine.compile(str, options));
-      fn(null, tmpl(options));
-    } catch (err) {
-      fn(err);
-    }
-  });
-};
-
-/**
- * Marko support.
- */
-
-exports.marko = function(path, options, fn){
-  return promisify(fn, function (fn) {
-    var engine = requires.marko || (requires.marko = require('marko'));
-    options.writeToDisk = !!options.cache;
-
-    try {
-      var tmpl = cache(options) || cache(options, engine.load(path, options));
-      tmpl.render(options, fn)
-    } catch (err) {
-      fn(err);
-    }
-  });
-};
-
-/**
- * Marko string support.
- */
-
-exports.marko.render = function(str, options, fn) {
-  return promisify(fn, function (fn) {
-    var engine = requires.marko || (requires.marko = require('marko'));
-    options.writeToDisk = !!options.cache;
-
-    try {
-      var tmpl = cache(options) || cache(options, engine.load('string.marko', str, options));
-      tmpl.render(options, fn)
-    } catch (err) {
-      fn(err);
-    }
-  });
-};
-
-/**
- * expose the instance of the engine
- */
-
-exports.requires = requires;
-=======
-}
-
 /**
 * Plates Support.
 */
@@ -1506,4 +1281,225 @@
     fn(err);
   }
 }
->>>>>>> 4888af37
+
+
+
+/**
+ *  The main render parser for React bsaed templates
+ */
+function reactRenderer(type){
+
+  if (require.extensions) {
+
+    // Ensure JSX is transformed on require
+    if (!require.extensions['.jsx']) {
+      require.extensions['.jsx'] = requireReact;
+    }
+
+    // Supporting .react extension as well as test cases
+    // Using .react extension is not recommended.
+    if (!require.extensions['.react']) {
+      require.extensions['.react'] = requireReact;
+    }
+
+  }
+
+  // Return rendering fx
+  return function(str, options, fn) {
+    return promisify(fn, function(fn) {
+      // React Import
+      var ReactDOM = requires.ReactDOM || (requires.ReactDOM = require('react-dom/server'));
+      var react = requires.react || (requires.react = require('react'));
+
+      // Assign HTML Base
+      var base = options.base;
+      delete options.base;
+
+      var enableCache = options.cache;
+      delete options.cache;
+
+      var isNonStatic = options.isNonStatic;
+      delete options.isNonStatic;
+
+      // Start Conversion
+      try {
+
+        var Code;
+        var Factory;
+
+        var baseStr;
+        var content;
+        var parsed;
+
+        if (!cache(options)){
+          // Parsing
+          Code = (type === 'path') ? require(resolve(str)) : requireReactString(str);
+          Factory = cache(options, react.createFactory(Code));
+
+        } else {
+          Factory = cache(options);
+        }
+
+        parsed = new Factory(options);
+        content = (isNonStatic) ? ReactDOM.renderToString(parsed) : ReactDOM.renderToStaticMarkup(parsed);
+
+        if (base){
+          baseStr = readCache[str] || fs.readFileSync(resolve(base), 'utf8');
+
+          if (enableCache){
+            readCache[str] = baseStr;
+          }
+
+          options.content = content;
+          content = reactBaseTmpl(baseStr, options);
+        }
+
+        fn(null, content);
+
+      } catch (err) {
+        fn(err);
+      }
+    });
+  };
+}
+
+/**
+ * React JS Support
+ */
+exports.react = reactRenderer('path');
+
+
+/**
+ * React JS string support.
+ */
+exports.react.render = reactRenderer('string');
+
+/**
+ * ARC-templates support.
+ */
+
+exports['arc-templates'] = fromStringRenderer('arc-templates');
+
+/**
+ * ARC-templates string support.
+ */
+
+exports['arc-templates'].render = function(str, options, fn) {
+  var readFileWithOptions = Promise.promisify(read);
+  var consolidateFileSystem = {};
+  consolidateFileSystem.readFile = function (path) {
+    return readFileWithOptions(path, options);
+  };
+
+  return promisify(fn, function (fn) {
+    try {
+      var engine = requires['arc-templates'];
+      if (!engine) {
+        var Engine = require('arc-templates/dist/es5');
+        engine = requires['arc-templates'] = new Engine({ filesystem: consolidateFileSystem });
+      }
+
+      var compiler = cache(options) || cache(options, engine.compileString(str, options.filename));
+      compiler.then(function (func) { return func(options); })
+          .then(function (result) { fn(null, result.content); })
+          .catch(fn);
+    } catch (err) {
+      fn(err);
+    }
+  });
+};
+
+/**
+ * Vash support
+ */
+exports.vash = fromStringRenderer('vash');
+
+/**
+ * Vash string support
+ */
+exports.vash.render = function(str, options, fn) {
+  return promisify(fn, function(fn) {
+    var engine = requires.vash || (requires.vash = require('vash'));
+
+    try {
+      // helper system : https://github.com/kirbysayshi/vash#helper-system
+      if (options.helpers) {
+        for (var key in options.helpers) {
+          if (!options.helpers.hasOwnProperty(key) || typeof options.helpers[key] !== 'function') {
+            continue;
+          }
+          engine.helpers[key] = options.helpers[key];
+        }
+      }
+      var tmpl = cache(options) || cache(options, engine.compile(str, options));
+      fn(null, tmpl(options).replace(/\n$/, ''));
+    } catch (err) {
+      fn(err);
+    }
+  });
+};
+
+/**
+ * Slm support.
+ */
+
+exports.slm = fromStringRenderer('slm');
+
+/**
+ * Slm string support.
+ */
+
+exports.slm.render = function(str, options, fn) {
+  return promisify(fn, function (fn) {
+    var engine = requires.slm || (requires.slm = require('slm'));
+
+    try {
+      var tmpl = cache(options) || cache(options, engine.compile(str, options));
+      fn(null, tmpl(options));
+    } catch (err) {
+      fn(err);
+    }
+  });
+};
+
+/**
+ * Marko support.
+ */
+
+exports.marko = function(path, options, fn){
+  return promisify(fn, function (fn) {
+    var engine = requires.marko || (requires.marko = require('marko'));
+    options.writeToDisk = !!options.cache;
+
+    try {
+      var tmpl = cache(options) || cache(options, engine.load(path, options));
+      tmpl.render(options, fn)
+    } catch (err) {
+      fn(err);
+    }
+  });
+};
+
+/**
+ * Marko string support.
+ */
+
+exports.marko.render = function(str, options, fn) {
+  return promisify(fn, function (fn) {
+    var engine = requires.marko || (requires.marko = require('marko'));
+    options.writeToDisk = !!options.cache;
+
+    try {
+      var tmpl = cache(options) || cache(options, engine.load('string.marko', str, options));
+      tmpl.render(options, fn)
+    } catch (err) {
+      fn(err);
+    }
+  });
+};
+
+/**
+ * expose the instance of the engine
+ */
+
+exports.requires = requires;