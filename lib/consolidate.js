--- conflicted
+++ resolved
@@ -958,13 +958,6 @@
   }
 };
 
-<<<<<<< HEAD
-/**
- * expose the instance of the engine
- */
-
-exports.requires = requires;
-=======
 
 /**
  *  Rendering function
@@ -1104,4 +1097,10 @@
  * React JS string support.
  */
 exports.react.render = reactRenderer('string');
->>>>>>> 9d9dee0f
+
+
+/**
+ * expose the instance of the engine
+ */
+
+exports.requires = requires;