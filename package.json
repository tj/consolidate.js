{
  "name": "consolidate",
  "version": "0.10.0",
  "description": "Template engine consolidation library",
  "keywords": [
    "template",
    "engine",
    "view"
  ],
  "author": "TJ Holowaychuk <tj@vision-media.ca>",
  "devDependencies": {
    "mocha": "*",
    "should": "*",
    "jade": "1.9.1",
    "ejs": "0.7.1",
    "eco": "1.1.0-rc-3",
    "swig": "1.4.1",
    "jazz": "0.0.18",
    "jqtpl": "1.1.0",
    "liquor": "0.0.4",
    "lodash": "1.2.0",
    "hamlet": "0.3.3",
    "hamljs": "0.6.1",
    "whiskers": "0.2.2",
    "haml-coffee": "1.4.0",
    "hogan.js": "2.0.0",
    "dust": "0.3.0",
    "dustjs-linkedin": "1.2",
    "dustjs-helpers":"1.1.1",
    "handlebars": "1.0.7",
    "underscore": "1.3.3",
    "qejs": "3.0.5",
    "walrus": "0.9.0",
    "mustache": "0.4.0",
    "just": "0.1.8",
    "ect": "0.3.5",
    "mote": "0.2.0",
    "toffee": "0.0.52",
    "atpl": ">=0.7.6",
    "templayed": ">=0.2.3",
    "tinyliquid": "~0.2.22",
    "dot": "1.0.1",
<<<<<<< HEAD
    "ractive": "0.3.7",
    "nunjucks": "~1.0.0",
    "htmling": "0.0.3"
=======
    "ractive": "^0.6.1",
    "nunjucks": "~1.0.0"
>>>>>>> 2688bc69
  },
  "main": "index",
  "repository": {
    "type": "git",
    "url": "https://github.com/visionmedia/consolidate.js.git"
  },
  "scripts": {
    "test": "mocha"
  }
}<|MERGE_RESOLUTION|>--- conflicted
+++ resolved
@@ -40,14 +40,9 @@
     "templayed": ">=0.2.3",
     "tinyliquid": "~0.2.22",
     "dot": "1.0.1",
-<<<<<<< HEAD
-    "ractive": "0.3.7",
-    "nunjucks": "~1.0.0",
-    "htmling": "0.0.3"
-=======
+    "htmling": "0.0.3",
     "ractive": "^0.6.1",
     "nunjucks": "~1.0.0"
->>>>>>> 2688bc69
   },
   "main": "index",
   "repository": {
