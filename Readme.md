--- conflicted
+++ resolved
@@ -105,21 +105,9 @@
 
 ## Caching
 
-<<<<<<< HEAD
- To enable or disable caching simply pass `{ cache: true/false }`. Engines _may_ use this option to cache things reading the file contents, compiled `Function`s etc. Engines which do _not_ support this may simply ignore it. All engines that consolidate.js implements I/O for will cache the file contents, ideal for production environments.
-
-```js
-var cons = require('consolidate');
-cons.swig('views/page.html', { cache: false, user: 'tobi' }, function(err, html){
-  if (err) throw err;
-  console.log(html);
-});
-```
-=======
  To enable caching simply pass `{ cache: true }`. Engines _may_ use this option to cache things reading the file contents, compiled `Function`s etc. Engines which do _not_ support this may simply ignore it. All engines that consolidate.js implements I/O for will cache the file contents, ideal for production environments.
- When using consolidate directly: `cons.swig('views/page.html', { user: 'tobi', cache:true },callback);`
+ When using consolidate directly: `cons.swig('views/page.html', { user: 'tobi', cache:true }, callback);`
  Using Express 3 or higher: `app.locals.cache = true` or set NODE_ENV to 'production' and Express will do this for you.
->>>>>>> 65e0e45f
 
 ## Express 3.x example
 
